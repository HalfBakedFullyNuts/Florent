--- conflicted
+++ resolved
@@ -23,9 +23,7 @@
       "Read(//c/Users/User/Documents/ShareX/Screenshots/2025-10/**)",
       "Bash(npm run dev:*)",
       "mcp__chrome-devtools__list_pages",
-<<<<<<< HEAD
-      "Bash(git merge:*)"
-=======
+      "Bash(git merge:*)",
       "Bash(find:*)",
       "Bash(npx eslint:*)",
       "Bash(npm run lint:*)",
@@ -56,7 +54,6 @@
       "Bash(timeout 5 bash:*)",
       "mcp__sequential-thinking__sequentialthinking",
       "Bash(npm uninstall:*)"
->>>>>>> eea6b1ed
     ],
     "deny": [],
     "ask": []
